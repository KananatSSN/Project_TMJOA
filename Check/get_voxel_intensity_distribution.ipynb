{
 "cells": [
  {
   "cell_type": "code",
   "execution_count": 14,
   "metadata": {},
   "outputs": [],
   "source": [
    "import os\n",
    "import nibabel as nib\n",
    "import numpy as np\n",
    "\n",
    "def file_to_ndarray(filepath):\n",
    "    # Check the file extension\n",
    "    _, file_extension = os.path.splitext(filepath)\n",
    "    \n",
    "    try:\n",
    "        if file_extension in ['.nii', '.nii.gz']:  # Handle gzipped or regular NIfTI files\n",
    "            # Load the NIfTI file\n",
    "            nii_img = nib.load(filepath)\n",
    "            # Convert to ndarray\n",
    "            data = nii_img.get_fdata()\n",
    "            #print(f\"Loaded NIfTI file: {filepath}\")\n",
    "        else:\n",
    "            print(\"Unsupported file format.\")\n",
    "            return None\n",
    "        \n",
    "        return data\n",
    "    \n",
    "    except Exception as e:\n",
    "        print(f\"An error occurred while processing the file: {e}\")\n",
    "        return None"
   ]
  },
  {
   "cell_type": "code",
   "execution_count": 26,
   "metadata": {},
   "outputs": [],
   "source": [
    "def compute_histogram(ndarray, min_val=-4000, max_val=4000, bin_size=10):\n",
    "    \n",
    "    flat_array = ndarray.flatten()\n",
    "\n",
    "    # Define the bin edges from -4000 to 4000 with a bin size of 10\n",
<<<<<<< HEAD
    "    bins = np.arange(0, 1, 0.00125)  # 2001 to include the endpoint 2000 in the last bin\n",
=======
    "    bins = np.arange(min_val, max_val, bin_size)  # 2001 to include the endpoint 2000 in the last bin\n",
>>>>>>> c9678120
    "\n",
    "    # Compute histogram\n",
    "    histogram_values, bin_edges = np.histogram(flat_array, bins=bins)\n",
    "\n",
    "    # Convert histogram values to list\n",
    "    histogram_list = histogram_values.tolist()\n",
    "\n",
    "    return histogram_list, bin_edges\n"
   ]
  },
  {
   "cell_type": "code",
   "execution_count": 10,
   "metadata": {},
   "outputs": [],
   "source": [
    "import csv\n",
    "\n",
    "def append_to_csv(file_path, file_name, list_to_append):\n",
    "    # Open the file in append mode\n",
    "\n",
    "    list_to_append = [file_name] + list_to_append\n",
    "\n",
    "    with open(file_path, mode='a', newline='') as file:\n",
    "        writer = csv.writer(file)\n",
    "        # Write the list as the last row in the CSV\n",
    "        writer.writerow(list_to_append)\n",
    "        #print(\"Successfully to the CSV.\")\n"
   ]
  },
  {
   "cell_type": "code",
   "execution_count": 11,
   "metadata": {},
   "outputs": [],
   "source": [
    "import pandas as pd\n",
    "\n",
    "def read_csv_as_dataframe(filepath):\n",
    "    # Read the CSV file without headers\n",
    "    df = pd.read_csv(filepath, header=None)\n",
    "\n",
    "    # Use the first column as the header\n",
    "    headers = df.iloc[:, 0]  # Extract the first column as headers\n",
    "    df = df.iloc[:, 1:]      # Remove the first column from the df\n",
    "    df = df.T\n",
    "    df.columns = headers     # Set the extracted column as headers\n",
    "\n",
    "    return df"
   ]
  },
  {
   "cell_type": "code",
   "execution_count": 12,
   "metadata": {},
   "outputs": [],
   "source": [
    "import pandas as pd\n",
    "import matplotlib.pyplot as plt\n",
    "\n",
    "def plot_columns_of_dataframe(df, x_coords):\n",
    "    # Check if the length of x_coords matches the number of rows in the DataFrame\n",
    "    if len(x_coords) != len(df):\n",
    "        raise ValueError(\"Length of x_coords must match the number of rows in the DataFrame\")\n",
    "\n",
    "    plt.figure(figsize=(10, 6))\n",
    "\n",
    "    # Loop through each column in the DataFrame and plot\n",
    "    for column in df.columns:\n",
    "        plt.plot(x_coords, df[column], label=f'Column: {column}')\n",
    "\n",
    "    plt.title('Voxels intensity distribution')\n",
    "    plt.xlabel('Voxels intensity')\n",
    "    plt.ylabel('Voxels count')\n",
    "    #plt.legend()\n",
    "    #plt.grid(True)\n",
    "    plt.show()"
   ]
  },
  {
   "cell_type": "code",
<<<<<<< HEAD
   "execution_count": 28,
=======
   "execution_count": 8,
>>>>>>> c9678120
   "metadata": {},
   "outputs": [
    {
     "name": "stdout",
     "output_type": "stream",
     "text": [
<<<<<<< HEAD
      "There are 407 .nii files in the C:\\Users\\acer\\Downloads\\3_Preprocessed-20251127T013737Z-1-001\\3_Preprocessed\n"
=======
      "There are 407 .nii files in the D:\\Kananat\\Data\\Last0\\2_Masked\n"
>>>>>>> c9678120
     ]
    },
    {
     "name": "stderr",
     "output_type": "stream",
     "text": [
<<<<<<< HEAD
      "Processing: 100%|██████████| 415/415 [03:40<00:00,  1.88it/s]\n"
=======
      "100%|██████████| 410/410 [31:54<00:00,  4.67s/it]\n"
>>>>>>> c9678120
     ]
    }
   ],
   "source": [
    "import os\n",
    "import tqdm\n",
    "\n",
    "# Define the directory path where the .nii files are located\n",
<<<<<<< HEAD
    "volume_folder = r\"C:\\Users\\acer\\Downloads\\3_Preprocessed-20251127T013737Z-1-001\\3_Preprocessed\"  # Replace with your actual directory path\n",
    "csv_path = rf\"{volume_folder}\\volxel_intensity_000125.csv\"\n",
=======
    "volume_folder = r\"D:\\Kananat\\Data\\Last0\\2_Masked\"  # Replace with your actual directory path\n",
    "csv_path = rf\"{volume_folder}\\voxel_intensity.csv\"\n",
>>>>>>> c9678120
    "\n",
    "nii_count = len([filename for filename in os.listdir(volume_folder) if filename.endswith('.nii.gz')])\n",
    "print(f\"There are {nii_count} .nii files in the {volume_folder}\")\n",
    "\n",
    "files = sorted(os.listdir(volume_folder))\n",
    "\n",
    "# Loop through each file in the directory\n",
    "error_log = []\n",
<<<<<<< HEAD
    "for filename in tqdm.tqdm(files, desc = \"Processing\"):\n",
    "\n",
    "    if filename.endswith('.nii.gz'):\n",
    "\n",
=======
    "for filename in tqdm.tqdm(files):\n",
    "\n",
    "    if filename.endswith('.nii.gz'):\n",
    "        \n",
>>>>>>> c9678120
    "        try:\n",
    "            # Full path to the file\n",
    "            file_path = os.path.join(volume_folder, filename)\n",
    "            #print(f\"Processing file: {filename}\")\n",
    "\n",
    "            # Read .nii file\n",
    "            nii_img = nib.load(file_path)\n",
    "            data = nii_img.get_fdata()\n",
    "\n",
    "            # # Compute histogram\n",
    "            histogram_values, bin_edges = compute_histogram(data, min_val=-4000, max_val=4000, bin_size=10)\n",
    "\n",
    "            # # Write to csv\n",
    "            append_to_csv(csv_path, filename, histogram_values)\n",
    "        except Exception as e:\n",
    "            print(f\"Error processing {filename}: {e}\")\n",
    "            error_log.append(filename)\n",
    "\n",
    "for file in error_log:\n",
    "    print(file)\n"
   ]
  }
 ],
 "metadata": {
  "kernelspec": {
   "display_name": "2dmodelGPU",
   "language": "python",
   "name": "python3"
  },
  "language_info": {
   "codemirror_mode": {
    "name": "ipython",
    "version": 3
   },
   "file_extension": ".py",
   "mimetype": "text/x-python",
   "name": "python",
   "nbconvert_exporter": "python",
   "pygments_lexer": "ipython3",
   "version": "3.12.4"
  }
 },
 "nbformat": 4,
 "nbformat_minor": 2
}<|MERGE_RESOLUTION|>--- conflicted
+++ resolved
@@ -43,11 +43,7 @@
     "    flat_array = ndarray.flatten()\n",
     "\n",
     "    # Define the bin edges from -4000 to 4000 with a bin size of 10\n",
-<<<<<<< HEAD
     "    bins = np.arange(0, 1, 0.00125)  # 2001 to include the endpoint 2000 in the last bin\n",
-=======
-    "    bins = np.arange(min_val, max_val, bin_size)  # 2001 to include the endpoint 2000 in the last bin\n",
->>>>>>> c9678120
     "\n",
     "    # Compute histogram\n",
     "    histogram_values, bin_edges = np.histogram(flat_array, bins=bins)\n",
@@ -129,33 +125,21 @@
   },
   {
    "cell_type": "code",
-<<<<<<< HEAD
    "execution_count": 28,
-=======
-   "execution_count": 8,
->>>>>>> c9678120
    "metadata": {},
    "outputs": [
     {
      "name": "stdout",
      "output_type": "stream",
      "text": [
-<<<<<<< HEAD
       "There are 407 .nii files in the C:\\Users\\acer\\Downloads\\3_Preprocessed-20251127T013737Z-1-001\\3_Preprocessed\n"
-=======
-      "There are 407 .nii files in the D:\\Kananat\\Data\\Last0\\2_Masked\n"
->>>>>>> c9678120
      ]
     },
     {
      "name": "stderr",
      "output_type": "stream",
      "text": [
-<<<<<<< HEAD
       "Processing: 100%|██████████| 415/415 [03:40<00:00,  1.88it/s]\n"
-=======
-      "100%|██████████| 410/410 [31:54<00:00,  4.67s/it]\n"
->>>>>>> c9678120
      ]
     }
    ],
@@ -164,13 +148,8 @@
     "import tqdm\n",
     "\n",
     "# Define the directory path where the .nii files are located\n",
-<<<<<<< HEAD
     "volume_folder = r\"C:\\Users\\acer\\Downloads\\3_Preprocessed-20251127T013737Z-1-001\\3_Preprocessed\"  # Replace with your actual directory path\n",
     "csv_path = rf\"{volume_folder}\\volxel_intensity_000125.csv\"\n",
-=======
-    "volume_folder = r\"D:\\Kananat\\Data\\Last0\\2_Masked\"  # Replace with your actual directory path\n",
-    "csv_path = rf\"{volume_folder}\\voxel_intensity.csv\"\n",
->>>>>>> c9678120
     "\n",
     "nii_count = len([filename for filename in os.listdir(volume_folder) if filename.endswith('.nii.gz')])\n",
     "print(f\"There are {nii_count} .nii files in the {volume_folder}\")\n",
@@ -179,17 +158,10 @@
     "\n",
     "# Loop through each file in the directory\n",
     "error_log = []\n",
-<<<<<<< HEAD
     "for filename in tqdm.tqdm(files, desc = \"Processing\"):\n",
     "\n",
     "    if filename.endswith('.nii.gz'):\n",
     "\n",
-=======
-    "for filename in tqdm.tqdm(files):\n",
-    "\n",
-    "    if filename.endswith('.nii.gz'):\n",
-    "        \n",
->>>>>>> c9678120
     "        try:\n",
     "            # Full path to the file\n",
     "            file_path = os.path.join(volume_folder, filename)\n",
